use super::lazy::LazyTensor;

use dfdx::{
    data::Arange,
    shapes::*,
    tensor::{AutoDevice, Tensor},
    tensor_ops::*,
};

pub const VOCAB: usize = 32_000;
const HIDDEN: usize = 4096;
const INTERMEDIATE: usize = 11008;
const NUM_HEADS: usize = 32;
pub const NUM_LAYERS: usize = 32;
const HEAD_DIM: usize = HIDDEN / NUM_HEADS;
const HEAD_DIM_OVER_2: usize = HEAD_DIM / 2;

pub type Dev = AutoDevice;
pub type E = half::f16;

#[derive(Debug)]
pub struct Cache<Batch: Dim, Seq: Dim, D: Device<E>> {
    key: Tensor<(Batch, Const<NUM_HEADS>, Seq, Const<HEAD_DIM>), E, D>,
    val: Tensor<(Batch, Const<NUM_HEADS>, Seq, Const<HEAD_DIM>), E, D>,
}

#[derive(Debug)]
pub struct RMSNorm {
    pub weight: LazyTensor<(Const<HIDDEN>,), E>,
    pub variance_epsilon: f64,
}

impl RMSNorm {
    fn forward<Batch: Dim, Seq: Dim>(
        &self,
        x: Tensor<(Batch, Seq, Const<HIDDEN>), E, Dev>,
    ) -> Tensor<(Batch, Seq, Const<HIDDEN>), E, Dev> {
        let x_f32 = x.to_dtype::<f32>();
        let variance = x_f32.clone().square().mean::<_, Axis<2>>();
        let inv_std = (variance + self.variance_epsilon as f32).sqrt().recip();
        let x_f32 = inv_std.broadcast_like(&x_f32) * x_f32;
        self.weight.get_on(x_f32.device()).broadcast_like(&x_f32) * x_f32.to_dtype::<E>()
    }
}

#[derive(Debug)]
pub struct RotaryEmbedding {
    pub inv_freq: LazyTensor<Rank1<HEAD_DIM_OVER_2>, f32>,
}

impl RotaryEmbedding {
    fn forward<Batch: Dim, Seq: Dim>(
        &self,
<<<<<<< HEAD
        q: Tensor<(Batch, Const<NUM_HEADS>, Seq, Const<HEAD_DIM>), E, D>,
        k: Tensor<(Batch, Const<NUM_HEADS>, Seq, Const<HEAD_DIM>), E, D>,
        offset: usize,
=======
        q: Tensor<(Batch, Const<NUM_HEADS>, Seq, Const<HEAD_DIM>), E, Dev>,
        k: Tensor<(Batch, Const<NUM_HEADS>, Seq, Const<HEAD_DIM>), E, Dev>,
>>>>>>> e3b28a13
    ) -> (
        Tensor<(Batch, Const<NUM_HEADS>, Seq, Const<HEAD_DIM>), E, Dev>,
        Tensor<(Batch, Const<NUM_HEADS>, Seq, Const<HEAD_DIM>), E, Dev>,
    ) {
        let (sin, cos) = self.get_sincos(q.device(), offset, q.shape().2);
        let sin = sin.broadcast_like(&q);
        let cos = cos.broadcast_like(&q);
        let q_embed = (q.clone() * cos.clone()) + (Self::rotate_half(q) * sin.clone());
        let k_embed = (k.clone() * cos) + (Self::rotate_half(k) * sin);
        (q_embed, k_embed)
    }

    fn get_sincos<Seq: Dim>(
        &self,
<<<<<<< HEAD
        device: &D,
        offset: usize,
=======
        device: &Dev,
>>>>>>> e3b28a13
        seq: Seq,
    ) -> (
        Tensor<(Seq, Const<HEAD_DIM>), E, Dev>,
        Tensor<(Seq, Const<HEAD_DIM>), E, Dev>,
    ) {
        let inv_freq = self.inv_freq.get_on(device);
        let t = device.arange(seq) + offset as f32;
        let freqs = t.matmul(inv_freq);
<<<<<<< HEAD
        let freqs = freqs.realize::<(usize, usize)>();
=======
        let freqs = freqs.realize::<(Seq, usize)>();
>>>>>>> e3b28a13
        let emb = (freqs.clone(), freqs).concat_along(Axis::<1>);
        let emb_sin = emb.clone().sin();
        let emb_cos = emb.cos();
        (
            emb_sin.to_dtype::<E>().realize(),
            emb_cos.to_dtype::<E>().realize(),
        )
    }

    fn rotate_half<Batch: Dim, Seq: Dim>(
        x: Tensor<(Batch, Const<NUM_HEADS>, Seq, Const<HEAD_DIM>), E, Dev>,
    ) -> Tensor<(Batch, Const<NUM_HEADS>, Seq, Const<HEAD_DIM>), E, Dev> {
        let x1 = x.clone().slice((.., .., .., ..HEAD_DIM_OVER_2));
        let x2 = x.slice((.., .., .., HEAD_DIM_OVER_2..));
        (-x2, x1).concat_along(Axis::<3>).realize()
    }
}

#[derive(Debug)]
pub struct Attention {
    pub q_proj: LazyTensor<Rank2<HIDDEN, HIDDEN>, E>,
    pub k_proj: LazyTensor<Rank2<HIDDEN, HIDDEN>, E>,
    pub v_proj: LazyTensor<Rank2<HIDDEN, HIDDEN>, E>,
    pub out_proj: LazyTensor<Rank2<HIDDEN, HIDDEN>, E>,
    pub rotary_embed: RotaryEmbedding,
}

impl Attention {
<<<<<<< HEAD
    fn forward<Batch: Dim, CurSeq: Dim, PastSeq: Dim, TotSeq: Dim, D: Device<E> + Device<f32>>(
        &self,
        x: Tensor<(Batch, CurSeq, Const<HIDDEN>), E, D>,
        attn_mask: Tensor<(CurSeq, TotSeq), E, D>,
        cache: Option<Cache<Batch, PastSeq, D>>,
    ) -> (
        Tensor<(Batch, CurSeq, Const<HIDDEN>), E, D>,
        Cache<Batch, TotSeq, D>,
    ) {
        let (batch, cur_seq, _) = *x.shape();
        let past_seq = cache
            .as_ref()
            .map(|c| c.key.shape().2.size())
            .unwrap_or_default();
        if cache.is_some() {
            assert_eq!(cur_seq.size(), 1);
        }
        let bsnh = (batch, cur_seq.size(), Const::<NUM_HEADS>, Const::<HEAD_DIM>);
=======
    fn forward<Batch: Dim, Seq: Dim>(
        &self,
        x: Tensor<(Batch, Seq, Const<HIDDEN>), E, Dev>,
    ) -> Tensor<(Batch, Seq, Const<HIDDEN>), E, Dev> {
        let (batch, seq, _) = *x.shape();
        let bsnh = (batch, seq, Const::<NUM_HEADS>, Const::<HEAD_DIM>);
>>>>>>> e3b28a13
        type Tr12 = Axes4<0, 2, 1, 3>;

        let q = {
            let q_proj = self.q_proj.get_on(x.device());
            let q = x.clone().matmul(q_proj.permute());
            q.reshape_like(&bsnh).unwrap().permute::<_, Tr12>()
        };

        let k = {
            let k_proj = self.k_proj.get_on(x.device());
            let k = x.clone().matmul(k_proj.permute());
            k.reshape_like(&bsnh).unwrap().permute::<_, Tr12>()
        };

        let v = {
            let v_proj = self.v_proj.get_on(x.device());
            let v = x.matmul(v_proj.permute());
            v.reshape_like(&bsnh).unwrap().permute::<_, Tr12>()
        };

        let (q, k) = self.rotary_embed.forward(q, k, past_seq);

        let q = q.realize::<(_, _, CurSeq, _)>();

        let (k, v) = if let Some(cache) = cache {
            let k = (cache.key.realize::<(_, _, usize, _)>(), k).concat_along(Axis::<2>);
            let v = (cache.val.realize::<(_, _, usize, _)>(), v).concat_along(Axis::<2>);
            (k.realize(), v.realize())
        } else {
            (k.realize(), v.realize())
        };

        let cache = Cache {
            key: k.clone(),
            val: v.clone(),
        };

        let inv_head_scale = (HEAD_DIM as f64).sqrt().recip() as f32;
        let attn_weights = q.matmul(k.permute()) * inv_head_scale;
        let attn_weights = attn_mask.broadcast_like(&attn_weights) + attn_weights;
        let attn_weights = attn_weights
            .to_dtype::<f32>()
            .softmax::<Axis<3>>()
            .to_dtype::<E>();

        let attn_output = attn_weights.matmul(v);
        let attn_output = attn_output
            .permute::<_, Tr12>()
            .reshape_like(&(batch, cur_seq, Const::<HIDDEN>))
            .unwrap();

        let out_proj = self.out_proj.get_on(attn_output.device());
        (attn_output.matmul(out_proj.permute()), cache)
    }
}

#[derive(Debug)]
pub struct MLP {
    pub gate_proj: LazyTensor<Rank2<INTERMEDIATE, HIDDEN>, E>,
    pub down_proj: LazyTensor<Rank2<HIDDEN, INTERMEDIATE>, E>,
    pub up_proj: LazyTensor<Rank2<INTERMEDIATE, HIDDEN>, E>,
}

impl MLP {
    fn forward<Batch: Dim, Seq: Dim>(
        &self,
        x: Tensor<(Batch, Seq, Const<HIDDEN>), E, Dev>,
    ) -> Tensor<(Batch, Seq, Const<HIDDEN>), E, Dev> {
        let up = {
            let up_proj = self.up_proj.get_on(x.device());
            x.clone().matmul(up_proj.permute())
        };
        let gate = {
            let gate_proj = self.gate_proj.get_on(x.device());
            x.matmul(gate_proj.permute())
        };
        let silu = up * (gate.clone() * gate.sigmoid());
        let down_proj = self.down_proj.get_on(silu.device());
        silu.matmul(down_proj.permute())
    }
}

#[derive(Debug)]
pub struct DecoderLayer {
    pub self_attn: Attention,
    pub mlp: MLP,
    pub input_layer_norm: RMSNorm,
    pub post_attention_layer_norm: RMSNorm,
}

impl DecoderLayer {
<<<<<<< HEAD
    fn forward<Batch: Dim, CurSeq: Dim, PastSeq: Dim, TotSeq: Dim, D: Device<E> + Device<f32>>(
        &self,
        x: Tensor<(Batch, CurSeq, Const<HIDDEN>), E, D>,
        attn_mask: Tensor<(CurSeq, TotSeq), E, D>,
        cache: Option<Cache<Batch, PastSeq, D>>,
    ) -> (
        Tensor<(Batch, CurSeq, Const<HIDDEN>), E, D>,
        Cache<Batch, TotSeq, D>,
    ) {
=======
    fn forward<Batch: Dim, Seq: Dim>(
        &self,
        x: Tensor<(Batch, Seq, Const<HIDDEN>), E, Dev>,
    ) -> Tensor<(Batch, Seq, Const<HIDDEN>), E, Dev> {
>>>>>>> e3b28a13
        let residual = x.clone();
        let x = self.input_layer_norm.forward(x);
        let (x, cache) = self.self_attn.forward(x, attn_mask, cache);
        let x = residual + x;
        let residual = x.clone();
        let x = self.post_attention_layer_norm.forward(x);
        let x = self.mlp.forward(x);
        (x + residual, cache)
    }
}

#[derive(Debug)]
pub struct Llama {
    pub embed_tokens: LazyTensor<Rank2<VOCAB, HIDDEN>, E>,
    pub layers: Vec<DecoderLayer>,
    pub norm: RMSNorm,
}

impl Llama {
<<<<<<< HEAD
    fn forward<Batch: Dim, CurSeq: Dim, PastSeq: Dim, TotSeq: Dim, D: Device<E> + Device<f32>>(
        &self,
        input_ids: Tensor<(Batch, CurSeq), usize, D>,
        cache: Option<Vec<Cache<Batch, PastSeq, D>>>,
    ) -> (
        Tensor<(Batch, CurSeq, Const<HIDDEN>), E, D>,
        Vec<Cache<Batch, TotSeq, D>>,
    ) {
        let cur_seq = input_ids.shape().1;
        let past_seq = cache
            .as_ref()
            .map(|c| c[0].key.shape().2.size())
            .unwrap_or(0);
        let tot_seq = cur_seq.size() + past_seq;
        let dev = input_ids.device().clone();

        let mut attn_mask = dev
            .zeros_like(&(cur_seq, tot_seq))
            .realize::<(CurSeq, TotSeq)>();

        if cur_seq.size() > 1 {
            let causal_mask = dev.upper_tri_like(&(cur_seq, cur_seq.size()), E::MIN, 1);
            let causal_mask = if past_seq == 0 {
                causal_mask
            } else {
                (causal_mask, dev.zeros_like(&(cur_seq, past_seq))).concat_along(Axis::<1>)
            };
            attn_mask = attn_mask + causal_mask.realize();
        }

=======
    fn forward<Batch: Dim, Seq: Dim>(
        &self,
        input_ids: Tensor<(Batch, Seq), usize, Dev>,
    ) -> Tensor<(Batch, Seq, Const<HIDDEN>), E, Dev> {
>>>>>>> e3b28a13
        let mut hidden_states = {
            let embed_tokens = self.embed_tokens.get_on(input_ids.device());
            embed_tokens.gather(input_ids)
        };
        let mut new_caches = Vec::with_capacity(self.layers.len());
        match cache {
            Some(cache) => {
                assert_eq!(cache.len(), self.layers.len());
                for (layer, cache_i) in self.layers.iter().zip(cache.into_iter()) {
                    let out = layer.forward(hidden_states, attn_mask.clone(), Some(cache_i));
                    hidden_states = out.0;
                    new_caches.push(out.1);
                }
            }
            None => {
                for layer in self.layers.iter() {
                    let out = layer.forward::<Batch, CurSeq, usize, TotSeq, _>(
                        hidden_states,
                        attn_mask.clone(),
                        None,
                    );
                    hidden_states = out.0;
                    new_caches.push(out.1);
                }
            }
        }
        (self.norm.forward(hidden_states), new_caches)
    }
}

#[derive(Debug)]
pub struct LlamaForCausalLM {
    pub llama: Llama,
    pub lm_head: LazyTensor<Rank2<VOCAB, HIDDEN>, E>,
}

impl LlamaForCausalLM {
<<<<<<< HEAD
    pub fn forward<
        Batch: Dim,
        CurSeq: Dim,
        PastSeq: Dim,
        TotSeq: Dim,
        D: Device<E> + Device<f32>,
    >(
        &self,
        input_ids: Tensor<(Batch, CurSeq), usize, D>,
        cache: Option<Vec<Cache<Batch, PastSeq, D>>>,
    ) -> (
        Tensor<(Batch, CurSeq, Const<VOCAB>), E, D>,
        Vec<Cache<Batch, TotSeq, D>>,
    ) {
        let (hidden_states, cache) = self.llama.forward(input_ids, cache);
=======
    pub fn forward<Batch: Dim, Seq: Dim>(
        &self,
        input_ids: Tensor<(Batch, Seq), usize, Dev>,
    ) -> Tensor<(Batch, Seq, Const<VOCAB>), E, Dev> {
        let hidden_states = self.llama.forward(input_ids);
>>>>>>> e3b28a13
        let lm_head = self.lm_head.get_on(hidden_states.device());
        (hidden_states.matmul(lm_head.permute()), cache)
    }
}<|MERGE_RESOLUTION|>--- conflicted
+++ resolved
@@ -3,7 +3,7 @@
 use dfdx::{
     data::Arange,
     shapes::*,
-    tensor::{AutoDevice, Tensor},
+    tensor::{AutoDevice, Tensor, TriangleTensor, ZerosTensor},
     tensor_ops::*,
 };
 
@@ -51,14 +51,9 @@
 impl RotaryEmbedding {
     fn forward<Batch: Dim, Seq: Dim>(
         &self,
-<<<<<<< HEAD
-        q: Tensor<(Batch, Const<NUM_HEADS>, Seq, Const<HEAD_DIM>), E, D>,
-        k: Tensor<(Batch, Const<NUM_HEADS>, Seq, Const<HEAD_DIM>), E, D>,
-        offset: usize,
-=======
         q: Tensor<(Batch, Const<NUM_HEADS>, Seq, Const<HEAD_DIM>), E, Dev>,
         k: Tensor<(Batch, Const<NUM_HEADS>, Seq, Const<HEAD_DIM>), E, Dev>,
->>>>>>> e3b28a13
+        offset: usize,
     ) -> (
         Tensor<(Batch, Const<NUM_HEADS>, Seq, Const<HEAD_DIM>), E, Dev>,
         Tensor<(Batch, Const<NUM_HEADS>, Seq, Const<HEAD_DIM>), E, Dev>,
@@ -73,12 +68,8 @@
 
     fn get_sincos<Seq: Dim>(
         &self,
-<<<<<<< HEAD
-        device: &D,
+        device: &Dev,
         offset: usize,
-=======
-        device: &Dev,
->>>>>>> e3b28a13
         seq: Seq,
     ) -> (
         Tensor<(Seq, Const<HEAD_DIM>), E, Dev>,
@@ -87,11 +78,7 @@
         let inv_freq = self.inv_freq.get_on(device);
         let t = device.arange(seq) + offset as f32;
         let freqs = t.matmul(inv_freq);
-<<<<<<< HEAD
-        let freqs = freqs.realize::<(usize, usize)>();
-=======
         let freqs = freqs.realize::<(Seq, usize)>();
->>>>>>> e3b28a13
         let emb = (freqs.clone(), freqs).concat_along(Axis::<1>);
         let emb_sin = emb.clone().sin();
         let emb_cos = emb.cos();
@@ -120,15 +107,14 @@
 }
 
 impl Attention {
-<<<<<<< HEAD
-    fn forward<Batch: Dim, CurSeq: Dim, PastSeq: Dim, TotSeq: Dim, D: Device<E> + Device<f32>>(
-        &self,
-        x: Tensor<(Batch, CurSeq, Const<HIDDEN>), E, D>,
-        attn_mask: Tensor<(CurSeq, TotSeq), E, D>,
-        cache: Option<Cache<Batch, PastSeq, D>>,
-    ) -> (
-        Tensor<(Batch, CurSeq, Const<HIDDEN>), E, D>,
-        Cache<Batch, TotSeq, D>,
+    fn forward<Batch: Dim, CurSeq: Dim, PastSeq: Dim, TotSeq: Dim>(
+        &self,
+        x: Tensor<(Batch, CurSeq, Const<HIDDEN>), E, Dev>,
+        attn_mask: Tensor<(CurSeq, TotSeq), E, Dev>,
+        cache: Option<Cache<Batch, PastSeq, Dev>>,
+    ) -> (
+        Tensor<(Batch, CurSeq, Const<HIDDEN>), E, Dev>,
+        Cache<Batch, TotSeq, Dev>,
     ) {
         let (batch, cur_seq, _) = *x.shape();
         let past_seq = cache
@@ -139,14 +125,6 @@
             assert_eq!(cur_seq.size(), 1);
         }
         let bsnh = (batch, cur_seq.size(), Const::<NUM_HEADS>, Const::<HEAD_DIM>);
-=======
-    fn forward<Batch: Dim, Seq: Dim>(
-        &self,
-        x: Tensor<(Batch, Seq, Const<HIDDEN>), E, Dev>,
-    ) -> Tensor<(Batch, Seq, Const<HIDDEN>), E, Dev> {
-        let (batch, seq, _) = *x.shape();
-        let bsnh = (batch, seq, Const::<NUM_HEADS>, Const::<HEAD_DIM>);
->>>>>>> e3b28a13
         type Tr12 = Axes4<0, 2, 1, 3>;
 
         let q = {
@@ -238,22 +216,15 @@
 }
 
 impl DecoderLayer {
-<<<<<<< HEAD
-    fn forward<Batch: Dim, CurSeq: Dim, PastSeq: Dim, TotSeq: Dim, D: Device<E> + Device<f32>>(
-        &self,
-        x: Tensor<(Batch, CurSeq, Const<HIDDEN>), E, D>,
-        attn_mask: Tensor<(CurSeq, TotSeq), E, D>,
-        cache: Option<Cache<Batch, PastSeq, D>>,
-    ) -> (
-        Tensor<(Batch, CurSeq, Const<HIDDEN>), E, D>,
-        Cache<Batch, TotSeq, D>,
-    ) {
-=======
-    fn forward<Batch: Dim, Seq: Dim>(
-        &self,
-        x: Tensor<(Batch, Seq, Const<HIDDEN>), E, Dev>,
-    ) -> Tensor<(Batch, Seq, Const<HIDDEN>), E, Dev> {
->>>>>>> e3b28a13
+    fn forward<Batch: Dim, CurSeq: Dim, PastSeq: Dim, TotSeq: Dim>(
+        &self,
+        x: Tensor<(Batch, CurSeq, Const<HIDDEN>), E, Dev>,
+        attn_mask: Tensor<(CurSeq, TotSeq), E, Dev>,
+        cache: Option<Cache<Batch, PastSeq, Dev>>,
+    ) -> (
+        Tensor<(Batch, CurSeq, Const<HIDDEN>), E, Dev>,
+        Cache<Batch, TotSeq, Dev>,
+    ) {
         let residual = x.clone();
         let x = self.input_layer_norm.forward(x);
         let (x, cache) = self.self_attn.forward(x, attn_mask, cache);
@@ -273,14 +244,13 @@
 }
 
 impl Llama {
-<<<<<<< HEAD
-    fn forward<Batch: Dim, CurSeq: Dim, PastSeq: Dim, TotSeq: Dim, D: Device<E> + Device<f32>>(
-        &self,
-        input_ids: Tensor<(Batch, CurSeq), usize, D>,
-        cache: Option<Vec<Cache<Batch, PastSeq, D>>>,
-    ) -> (
-        Tensor<(Batch, CurSeq, Const<HIDDEN>), E, D>,
-        Vec<Cache<Batch, TotSeq, D>>,
+    fn forward<Batch: Dim, CurSeq: Dim, PastSeq: Dim, TotSeq: Dim>(
+        &self,
+        input_ids: Tensor<(Batch, CurSeq), usize, Dev>,
+        cache: Option<Vec<Cache<Batch, PastSeq, Dev>>>,
+    ) -> (
+        Tensor<(Batch, CurSeq, Const<HIDDEN>), E, Dev>,
+        Vec<Cache<Batch, TotSeq, Dev>>,
     ) {
         let cur_seq = input_ids.shape().1;
         let past_seq = cache
@@ -304,12 +274,6 @@
             attn_mask = attn_mask + causal_mask.realize();
         }
 
-=======
-    fn forward<Batch: Dim, Seq: Dim>(
-        &self,
-        input_ids: Tensor<(Batch, Seq), usize, Dev>,
-    ) -> Tensor<(Batch, Seq, Const<HIDDEN>), E, Dev> {
->>>>>>> e3b28a13
         let mut hidden_states = {
             let embed_tokens = self.embed_tokens.get_on(input_ids.device());
             embed_tokens.gather(input_ids)
@@ -326,7 +290,7 @@
             }
             None => {
                 for layer in self.layers.iter() {
-                    let out = layer.forward::<Batch, CurSeq, usize, TotSeq, _>(
+                    let out = layer.forward::<Batch, CurSeq, usize, TotSeq>(
                         hidden_states,
                         attn_mask.clone(),
                         None,
@@ -347,29 +311,15 @@
 }
 
 impl LlamaForCausalLM {
-<<<<<<< HEAD
-    pub fn forward<
-        Batch: Dim,
-        CurSeq: Dim,
-        PastSeq: Dim,
-        TotSeq: Dim,
-        D: Device<E> + Device<f32>,
-    >(
-        &self,
-        input_ids: Tensor<(Batch, CurSeq), usize, D>,
-        cache: Option<Vec<Cache<Batch, PastSeq, D>>>,
-    ) -> (
-        Tensor<(Batch, CurSeq, Const<VOCAB>), E, D>,
-        Vec<Cache<Batch, TotSeq, D>>,
+    pub fn forward<Batch: Dim, CurSeq: Dim, PastSeq: Dim, TotSeq: Dim>(
+        &self,
+        input_ids: Tensor<(Batch, CurSeq), usize, Dev>,
+        cache: Option<Vec<Cache<Batch, PastSeq, Dev>>>,
+    ) -> (
+        Tensor<(Batch, CurSeq, Const<VOCAB>), E, Dev>,
+        Vec<Cache<Batch, TotSeq, Dev>>,
     ) {
         let (hidden_states, cache) = self.llama.forward(input_ids, cache);
-=======
-    pub fn forward<Batch: Dim, Seq: Dim>(
-        &self,
-        input_ids: Tensor<(Batch, Seq), usize, Dev>,
-    ) -> Tensor<(Batch, Seq, Const<VOCAB>), E, Dev> {
-        let hidden_states = self.llama.forward(input_ids);
->>>>>>> e3b28a13
         let lm_head = self.lm_head.get_on(hidden_states.device());
         (hidden_states.matmul(lm_head.permute()), cache)
     }
